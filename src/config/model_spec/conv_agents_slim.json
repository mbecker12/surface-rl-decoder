--- conflicted
+++ resolved
@@ -1,16 +1,10 @@
 {
     "conv2d": {
         "use_lstm": 0,
-<<<<<<< HEAD
         "use_rnn": 1,
         "use_transformer": 0,
         "use_all_rnn_layers": 1,
         "use_batch_norm": 0,
-=======
-        "use_rnn": 0,
-        "use_transformer": 1,
-        "use_all_rnn_layers": 0,
->>>>>>> a2f64c9b
         "split_input_toggle": 0,
         "input_channels": 1,
         "kernel_size": 3,
@@ -23,11 +17,7 @@
         "gtrxl_layers": 1,
         "gtrxl_hidden_dims": 512,
         "gtrxl_rnn_layers": 1,
-<<<<<<< HEAD
-        "neuron_list": [256, 128]
-=======
         "neuron_list": [512, 128]
->>>>>>> a2f64c9b
     },
     "conv3d": {
         "split_input_toggle": 0,
