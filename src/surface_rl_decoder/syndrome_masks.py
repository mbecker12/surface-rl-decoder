--- conflicted
+++ resolved
@@ -139,16 +139,4 @@
         plaquette_mask[0, j] = 1
     for j in range(2, d + 1, 2):
         plaquette_mask[d, j] = 1
-    return plaquette_mask
-<<<<<<< HEAD
-
-
-# plaquette_mask_torch = torch.tensor(plaquette_mask, device=device)
-# plaquette_mask_torch_float = torch.tensor(
-#     plaquette_mask, device=device, dtype=torch.float32
-# )
-# plaquette_mask_torch_int = torch.tensor(
-#     plaquette_mask, device=device, dtype=torch.int64
-# )
-=======
->>>>>>> 4acd6f7b
+    return plaquette_mask