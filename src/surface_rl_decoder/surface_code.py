--- conflicted
+++ resolved
@@ -18,10 +18,6 @@
     perform_action,
     copy_array_values,
     RULE_TABLE,
-<<<<<<< HEAD
-=======
-    MAX_ACTIONS,
->>>>>>> 34a1e48d
     TERMINAL_ACTION,
 )
 
@@ -151,11 +147,7 @@
         self.rule_table = RULE_TABLE
 
         # container to save action history
-<<<<<<< HEAD
         self.actions = np.zeros((self.max_actions, 3), dtype=np.uint8)
-=======
-        self.actions = np.zeros((MAX_ACTIONS, 3), dtype=np.uint8)
->>>>>>> 34a1e48d
         self.current_action_index = 0
 
         self.ground_state = True
@@ -198,11 +190,7 @@
         # if we reach the action history limit
         # force the episode to be over and determine
         # the reward based on the state after the latest action
-<<<<<<< HEAD
         if self.current_action_index >= self.max_actions:
-=======
-        if self.current_action_index == MAX_ACTIONS:
->>>>>>> 34a1e48d
             reward = self.get_reward(action=(-1, -1, TERMINAL_ACTION))
             terminal = True
 
@@ -446,7 +434,6 @@
             (self.stack_depth, self.syndrome_size, self.syndrome_size), dtype=np.uint8
         )
         self.next_state = np.zeros_like(self.state)
-<<<<<<< HEAD
 
         self.actions = np.zeros_like(self.actions)
         self.current_action_index = 0
@@ -464,21 +451,7 @@
             self.state = self.generate_measurement_error(true_syndrome)
         else:
             self.state = true_syndrome
-=======
-
-        self.actions = np.zeros_like(self.actions)
-        self.syndrome_errors = np.zeros_like(self.state)
-
-        if self.p_msmt > 0 and self.p_error > 0:
-            self.actual_errors = self.generate_qubit_error_stack(
-                error_channel=error_channel, min_n_errors=self.min_qbit_errors
-            )
-
-        true_syndrome = create_syndrome_output_stack(
-            self.actual_errors, self.vertex_mask, self.plaquette_mask
-        )
-        self.state = self.generate_measurement_error(true_syndrome)
->>>>>>> 34a1e48d
+
         # save the introduced syndrome errors by checking the difference
         # between the true syndrome from qubit errors
         # and the updated syndrome with measurement errors
