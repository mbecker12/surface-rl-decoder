"""
Utility functions for the surface code environment
"""
import numpy as np

TERMINAL_ACTION = 4

# Identity = 0, pauli_x = 1, pauli_y = 2, pauli_z = 3
RULE_TABLE = np.array(
    ([0, 1, 2, 3], [1, 0, 3, 2], [2, 3, 0, 1], [3, 2, 1, 0]), dtype=np.uint8
)

# reward scores
NON_TRIVIAL_LOOP_REWARD = -37
SYNDROME_LEFT_REWARD = -10
SOLVED_EPISODE_REWARD = 200
SYNDROME_DIFF_REWARD = 1
REPEATING_ACTION_REWARD = -2


def check_final_state(actual_errors, actions, vertex_mask, plaquette_mask):
    """
    Returns the final state, i.e. initial qubit configuration
    with all suggested actions executed on it.
    Returns if this final state is in the ground state.

    Parameters
    ==========
    actual_errors: (h, d, d) array of initial qubit stack without measurement errors
    actions: (max_actions, 3) array of stored action history

    Returns
    =======
    final_state: (h, d, d) array of final state,
        i.e. all proposed actions executed on initial qubit state
    is_ground_state: (bool) shows whether final_state is in the ground state or not
    (n_syndromes, n_loops): (tuple) counting the number of syndromes and/or loops
        remaining in the final layer after all corrections have been performed
    """

    final_qubit_configuration = perform_all_actions(actual_errors, actions)
    final_state = create_syndrome_output(
        final_qubit_configuration[-1],
        vertex_mask=vertex_mask,
        plaquette_mask=plaquette_mask,
    )
    final_state = final_state.reshape(1, final_state.shape[-2], final_state.shape[-1])

    # look for uncorrected syndromes
    if (n_syndromes := final_state[-1].astype(np.uint8).sum()) != 0:
        return final_state, False, (n_syndromes, 0)

    # no syndromes left
    # check for non-trivial loops
    z_errors = (final_qubit_configuration[-1] == 3).astype(np.uint8)
    y_errors = (final_qubit_configuration[-1] == 2).astype(np.uint8)
    x_errors = (final_qubit_configuration[-1] == 1).astype(np.uint8)

    x_matrix = x_errors + y_errors
    z_matrix = y_errors + z_errors

    x_loops = np.sum(np.sum(x_matrix, axis=0))
    z_loops = np.sum(np.sum(z_matrix != 0, axis=0))
    n_loops = x_loops % 2 + z_loops % 2

    is_ground_state = True

    if n_loops > 0:
        is_ground_state = False

    return final_state, is_ground_state, (0, n_loops)


def perform_all_actions(qubits, actions):
    """
    Perform all actions in the action history

    Parameters
    ==========
    qubits: (h, d, d) array of qubit stack,
        could for example be the initial qubit arrangement
        without any measurement errors
    actions: (max_actions, 3) list of all actions suggested by the agent
        contains a list of actions in the form (x, y, operator)

    Returns
    =======
    qubits: (h, d, d) array of qubit stack on which all actions
        that were suggested by the agent have been performed.
        Therefore, in the optimal case, there should be no
        physical errors left.
    """
    for action in actions:
        if action[-1] == TERMINAL_ACTION:
            return qubits
        qubits = perform_action(qubits, action)
    return qubits


def perform_action(qubits, action):
    """
    Perform one action throughout the whole stack.

    Parameters
    ==========
    qubits: (h, d, d) qubit stack
    action: tuple containing (None, x-coordinate, y-coordinate, pauli operator),
        defining x- & y-coordinates and operator type

    Returns
    =======
    qubits: (h, d, d) qubit stack on which one operation
        (defined in function argument action) has been performed
        on all time slices in the stack.
    """
    row, col, add_operator = action[-3:]
    if add_operator == TERMINAL_ACTION:
        raise Exception("Error! Attempting to execute terminal operation.")
    old_operator = qubits[:, row, col]
    new_operator = [RULE_TABLE[old_op, add_operator] for old_op in old_operator]
    qubits[:, row, col] = new_operator
    return qubits


def is_terminal(action):
    """
    Look at the agent's action.
    If the agent chose the 'terminal' action, the episode
    is supposed to be terminated.

    Parameters
    ==========
    action: tuple containing (None, x-coordinate, y-coordinate, pauli operator),
        defining x- & y-coordinates and operator type

    Returns
    =======
    is_terminal (bool)
    """
    return action[-1] == TERMINAL_ACTION


def copy_array_values(source_array):
    """
    Copy an array to a new one, value by value
    to avoid having to use deepcopy
    and to avoid potential memory leaks.

    Parameters
    ==========
    source_array: 3-dimensional array to copy values from
    dimension: shape of source_array

    Returns
    =======
    target_array: New array with same values and shape as source_array
    """
    dimension = source_array.shape
    assert len(dimension) == 3

    target_array = np.array(
        [
            [
                [source_array[h, i, j] for j in range(dimension[2])]
                for i in range(dimension[1])
            ]
            for h in range(dimension[0])
        ]
    )
    return target_array


def create_syndrome_output(qubits, vertex_mask, plaquette_mask):
    """
    Infer the true syndrome output (w/o measurement errors)
    from the qubit matrix.
    Perform this for one slice.

    Parameters
    ==========
    qubits: (d, d) array containing the net operation performed on each qubit
    vertex_mask: (1, d+1, d+1) or (h, d+1, d+1) logical mask denoting locations
        of vertex ancillaries in the syndrome encoding
    plaquette_mask: (1, d+1, d+1) or (h, d+1, d+1) logical mask denoting locations
        of plaquette ancillaries in the syndrome encoding

    Returns
    =======
    syndrome: (d+1, d+1) array embedding vertices and plaquettes
    """

    # make sure it is only one slice
    if len(qubits.shape) != 2:
        if len(qubits.shape) == 3:
            assert qubits.shape[0] == 1, qubits.shape

    # pad with ((one row above, zero rows below), (one row to the left, zero rows to the right))
    padded_qubits = np.pad(qubits, ((1, 0), (1, 0)), "constant", constant_values=0)

    # pylint: disable=invalid-name
    x = (padded_qubits == 1).astype(np.uint8)
    y = (padded_qubits == 2).astype(np.uint8)
    z = (padded_qubits == 3).astype(np.uint8)
    assert x.shape == padded_qubits.shape, x.shape
    assert y.shape == padded_qubits.shape, y.shape
    assert z.shape == padded_qubits.shape, z.shape

    x_shifted_left = np.roll(x, -1, axis=1)
    x_shifted_up = np.roll(x, -1, axis=0)
    x_shifted_ul = np.roll(x_shifted_up, -1, axis=1)  # shifted up and left

    z_shifted_left = np.roll(z, -1, axis=1)
    z_shifted_up = np.roll(z, -1, axis=0)
    z_shifted_ul = np.roll(z_shifted_up, -1, axis=1)

    y_shifted_left = np.roll(y, -1, axis=1)
    y_shifted_up = np.roll(y, -1, axis=0)
    y_shifted_ul = np.roll(y_shifted_up, -1, axis=1)

    # X operators = shaded = vertex = checks for Z errors
    syndrome = (x + x_shifted_up + x_shifted_left + x_shifted_ul) * plaquette_mask[0]
    syndrome += (y + y_shifted_up + y_shifted_left + y_shifted_ul) * plaquette_mask[0]

    # Z operators = blank = plaquette = checks for X errors
    syndrome += (z + z_shifted_up + z_shifted_left + z_shifted_ul) * vertex_mask[0]
    syndrome += (y + y_shifted_up + y_shifted_left + y_shifted_ul) * vertex_mask[0]

    assert syndrome.shape == (
        padded_qubits.shape[-2],
        padded_qubits.shape[-1],
    ), syndrome.shape

    syndrome = (
        syndrome % 2
    )  # we can only measure parity, hence only odd number of errors per syndrome
    return syndrome


def create_syndrome_output_stack(qubits, vertex_mask, plaquette_mask):
    """
    Infer the true syndrome output (w/o measurement errors)
    from the qubit matrix.

    d: code distance
    h: stack depth/height

    Parameters
    ==========
    qubits: (h, d, d) array containing the net operation performed on each qubit
    vertex_mask: (h, d+1, d+1) logical mask denoting locations
        of vertex ancillaries in the syndrome encoding
    plaquette_mask: (h, d+1, d+1) logical mask denoting locations
        of plaquette ancillaries in the syndrome encoding


    Returns
    =======
    syndrome: (h, d+1, d+1) array embedding vertices and plaquettes
    """
    # pad with (
    #   (nothing along time axis),
    #   (one row above, zero rows below),
    #   (one row to the left, zero rows to the right)
    # )
    padded_qubits = np.pad(
        qubits, ((0, 0), (1, 0), (1, 0)), "constant", constant_values=0
    )

    # pylint: disable=invalid-name
    x = (padded_qubits == 1).astype(np.uint8)
    y = (padded_qubits == 2).astype(np.uint8)
    z = (padded_qubits == 3).astype(np.uint8)
    assert x.shape == padded_qubits.shape
    assert y.shape == padded_qubits.shape
    assert z.shape == padded_qubits.shape

    x_shifted_left = np.roll(x, -1, axis=2)
    x_shifted_up = np.roll(x, -1, axis=1)
    x_shifted_ul = np.roll(x_shifted_up, -1, axis=2)  # shifted up and left

    z_shifted_left = np.roll(z, -1, axis=2)
    z_shifted_up = np.roll(z, -1, axis=1)
    z_shifted_ul = np.roll(z_shifted_up, -1, axis=2)

    y_shifted_left = np.roll(y, -1, axis=2)
    y_shifted_up = np.roll(y, -1, axis=1)
    y_shifted_ul = np.roll(y_shifted_up, -1, axis=2)

    # X operators = shaded = vertex = checks for Z errors
    syndrome = (x + x_shifted_up + x_shifted_left + x_shifted_ul) * plaquette_mask
    syndrome += (y + y_shifted_up + y_shifted_left + y_shifted_ul) * plaquette_mask

    # Z operators = blank = plaquette = checks for X errors
    syndrome += (z + z_shifted_up + z_shifted_left + z_shifted_ul) * vertex_mask
    syndrome += (y + y_shifted_up + y_shifted_left + y_shifted_ul) * vertex_mask

    assert syndrome.shape == (
        padded_qubits.shape[0],
        padded_qubits.shape[1],
        padded_qubits.shape[2],
    ), (syndrome.shape, qubits.shape)

    syndrome = (
        syndrome % 2
    )  # we can only measure parity, hence only odd number of errors per syndrome
    return syndrome


def compute_intermediate_reward(
    state, next_state, stack_depth, discount_factor=0.75, annealing_factor=1.0
):
    """
    Calculate an intermediate reward based on the number of created/annihilated syndromes
    in the syndrome stack.
    This looks throughout the whole stack and looks for differences in
    number of syndromes in each layer. The earlier the layer, the more discounted
    its contribution to the reward will be.

    Parameters
    ==========
    state: (h, d+1, d+1) current syndrome state
    next_state: (h, d+1, d+1) subsequent syndrome state
    stack_depth: number of layers in the syndrome stack, a.k.a. h
    discount_factor: (optional) discount factor determining how much
        early layers should be discounted when calculating the intermediate reward
    annealing_factor: (optional) variable that should decrease over time during
        a training run to decrease the effect of the intermediate reward

    Returns
    =======
    intermediate_reward: (float) reward for annihilating/creating a syndrome across the stack
    """

    diffs = compute_layer_diff(state, next_state, stack_depth)
    layer_exponents = np.arange(stack_depth - 1, -1, -1)
    layer_rewards = (
        annealing_factor
        * SYNDROME_DIFF_REWARD
        * diffs
        * np.power(discount_factor, layer_exponents)
    )

    intermediate_reward = np.sum(layer_rewards)
    return intermediate_reward


def compute_layer_diff(state, next_state, stack_depth):
    """
    Utility function to compute the layerwise difference
    in the number of syndrome measurements between a state and
    its subsequent state.

    diffs = state - next_state
    Hence, a positive number means a decrease in syndrome measurements.

    Parameters
    ==========
    state: (h, d+1, d+1) current syndrome state
    next_state: (h, d+1, d+1) subsequent syndrome state
    stack_depth: number of layers in the syndrome stack, a.k.a. h

    Return
    ======
    diffs: (h,) difference in number of
        syndrome measurements between subsequent layers
    """

<<<<<<< HEAD
    state_sums = np.sum(np.sum(state, axis=2), axis=1)
    next_state_sums = np.sum(np.sum(next_state, axis=2), axis=1)
    diffs = state_sums - next_state_sums
    assert diffs.shape == (stack_depth,), diffs.shape
    assert diffs.dtype in (int, float, np.uint64), diffs.dtype
=======
    state_sums = np.sum(np.sum(state, axis=2), axis=1, dtype=np.int32)
    next_state_sums = np.sum(np.sum(next_state, axis=2), axis=1, dtype=np.int32)
    diffs = state_sums - next_state_sums
    assert diffs.shape == (stack_depth,), diffs.shape
    assert diffs.dtype in (np.int32, float), diffs.dtype
>>>>>>> 74a3b641

    return diffs


def check_repeating_action(action, action_history, max_action_index):
    """
    Check the action history of an environment if the proposed action
    has been executed before.

    Parameters
    ==========
    action: Tuple, shape: (3, ), (x-coord, y-coord, operator) action to perform on a qubit
    action_history: array that stores the previously executed action-tuples
    max_action_index: the index up to which the action history is filled

    Returns
    =======
    n_repeating_actions: the number of how often action has already occured in the action histoy
    """
    n_repeating_actions = sum(
        [np.all(action == action_history[i]) for i in range(max_action_index)]
    )
    return n_repeating_actions<|MERGE_RESOLUTION|>--- conflicted
+++ resolved
@@ -365,19 +365,11 @@
         syndrome measurements between subsequent layers
     """
 
-<<<<<<< HEAD
-    state_sums = np.sum(np.sum(state, axis=2), axis=1)
-    next_state_sums = np.sum(np.sum(next_state, axis=2), axis=1)
-    diffs = state_sums - next_state_sums
-    assert diffs.shape == (stack_depth,), diffs.shape
-    assert diffs.dtype in (int, float, np.uint64), diffs.dtype
-=======
     state_sums = np.sum(np.sum(state, axis=2), axis=1, dtype=np.int32)
     next_state_sums = np.sum(np.sum(next_state, axis=2), axis=1, dtype=np.int32)
     diffs = state_sums - next_state_sums
     assert diffs.shape == (stack_depth,), diffs.shape
     assert diffs.dtype in (np.int32, float), diffs.dtype
->>>>>>> 74a3b641
 
     return diffs
 
