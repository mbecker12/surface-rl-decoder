"""
Define the actor process for exploration of the environment in
reinforcement learning.
"""
import os
from time import time
from collections import namedtuple
import logging
import numpy as np
import torch
from torch.utils.tensorboard import SummaryWriter
from torch.nn.utils import vector_to_parameters
from environment_set import EnvironmentSet
<<<<<<< HEAD
from model_util import choose_model, extend_model_config, load_model
from util import select_actions
=======
from model_util import choose_model, extend_model_config
from util import compute_priorities, select_actions
>>>>>>> d92d8129
from surface_rl_decoder.surface_code import SurfaceCode

# pylint: disable=too-many-statements,too-many-locals

Transition = namedtuple(
    "Transition", ["state", "action", "reward", "next_state", "terminal"]
)

logging.basicConfig(level=logging.INFO)
logger = logging.getLogger("actor")
logger.setLevel(logging.INFO)


def actor(args):
    """
    Define the actor function to be run by a mp process.
    The actor defines multiple environments which are in differing states
    and can perform steps independent of each other.

    After a certain number of steps, the used policy network is updated
    with new parameters from the learner process.

    Parameters
    ==========
    args: dictionary containing actor configuration
        "actor_io_queue": mp.Queue object for communication between actor
            and replay memory
        "learner_actor_queue": mp.Queue object for communication between actor
            and learner process
        "num_environments": (int) number of independent environments to perform steps in
        "size_action_history": (int) maximum size of the action history of the environment,
            trying to execute more actions than this in one environment causes the environment
            to terminate and start again with a new syndrome.
        "size_local_memory_buffer":  (int) maximum number of objects in the local
            memory store for transitions, actions, q values, rewards
        "num_actions_per_qubit": (int) number of possible operators on a qubit,
            default should be 3, for Pauli-X, -Y, -Z
        "verbosity": verbosity level
        "epsilon": (float) probability to choose a random action
        "model_name": (str) specifier for the model
        "model_config": (dict) configuration for network architecture.
            May change with different architectures
        "benchmarking": whether certain performance time measurements should be performed
        "summary_path": (str), base path for tensorboard
        "summary_date": (str), target path for tensorboard for current run
    """
    num_environments = args["num_environments"]
    actor_id = args["id"]
    size_action_history = args["size_action_history"]
    device = args["device"]
    verbosity = args["verbosity"]
    benchmarking = args["benchmarking"]
    num_actions_per_qubit = args["num_actions_per_qubit"]
    epsilon = args["epsilon"]
<<<<<<< HEAD
    load_model_flag = args["load_model"]
    old_model_path = args["old_model_path"]
=======
    discount_factor = args["discount_factor"]
>>>>>>> d92d8129

    logger.info("Fire up all the environments!")

    env = SurfaceCode()  # TODO: need published gym environment here
    state_size = env.syndrome_size
    code_size = state_size - 1
    stack_depth = env.stack_depth

    # create a collection of independent environments
    environments = EnvironmentSet(env, num_environments)

    transition_type = np.dtype(
        [
            ("state", (np.uint8, (stack_depth, state_size, state_size))),
            ("action", (np.uint8, 3)),
            ("reward", float),
            ("next_state", (np.uint8, (stack_depth, state_size, state_size))),
            ("terminal", bool),
        ]
    )

    # initialize all states
    states = environments.reset_all()
    steps_per_episode = np.zeros(num_environments)

    # initialize local memory buffers
    size_local_memory_buffer = args["size_local_memory_buffer"] + 1
    local_buffer_transitions = np.empty(
        (num_environments, size_local_memory_buffer), dtype=transition_type
    )
    local_buffer_actions = np.empty(
        (num_environments, size_local_memory_buffer, 3), dtype=np.uint8
    )
    local_buffer_qvalues = np.empty(
        (num_environments, size_local_memory_buffer),
        dtype=(float, num_actions_per_qubit * code_size * code_size + 1),
    )
    local_buffer_rewards = np.empty(
        (num_environments, size_local_memory_buffer), dtype=float
    )
    buffer_idx = 0

    # load communication queues
    actor_io_queue = args["actor_io_queue"]
    learner_actor_queue = args["learner_actor_queue"]

    # initialize the policy agent
    model_name = args["model_name"]
    model_config = args["model_config"]
    model_config = extend_model_config(model_config, state_size, stack_depth)
    model = choose_model(model_name, model_config)

    if load_model_flag:
        model, _, _ = load_model(model, old_model_path)
        logger.info(f"Loaded actor model from {old_model_path}")

    model.to(device)

    performance_start = time()
    performance_stop = None
    heart = time()
    heartbeat_interval = 60  # seconds

    priorities = np.empty((25, 128))  # priorities TODO probably for replay memory

    logger.info(f"Actor {actor_id} starting loop on device {device}")
    sent_data_chunks = 0

    # initialize tensorboard for monitoring/logging
    summary_path = args["summary_path"]
    summary_date = args["summary_date"]
    tensorboard = SummaryWriter(os.path.join(summary_path, summary_date, "actor"))
    tensorboard_step = 0

    # start the main exploration loop
    while True:
        steps_per_episode += 1

        # select actions based on the chosen model and latest states
        _states = torch.tensor(states, dtype=torch.float32, device=device)
        start_select_action = time()
        actions, q_values = select_actions(
            _states, model, state_size - 1, epsilon=epsilon
        )
        if benchmarking:
            logger.info(f"time for select action: {time() - start_select_action}")

        # perform the chosen actions
        start_steps = time()
        next_states, rewards, terminals, _ = environments.step(actions)
        if benchmarking:
            logger.info(f"time to step through environments: {time() - start_steps}")

        # save transitions to local buffer
        transitions = np.asarray(
            [
                Transition(
                    states[i], actions[i], rewards[i], next_states[i], terminals[i]
                )
                for i in range(num_environments)
            ],
            dtype=transition_type,
        )

        local_buffer_transitions[:, buffer_idx] = transitions
        local_buffer_actions[:, buffer_idx] = actions
        local_buffer_qvalues[:, buffer_idx] = q_values
        local_buffer_rewards[:, buffer_idx] = rewards
        buffer_idx += 1

        # prepare to send local transitions to replay memory
        if buffer_idx >= size_local_memory_buffer:
            # get new weights for the policy model here
            if learner_actor_queue.qsize() > 0:
                msg, network_params = learner_actor_queue.get()
                if msg == "network_update":
                    logger.info("Received new network weights")
                    vector_to_parameters(network_params, model.parameters())
                    model.to(device)

            new_local_qvalues = np.roll(local_buffer_qvalues, -1, axis=1)
            priorities = compute_priorities(
                local_buffer_actions[:, :-1],
                local_buffer_rewards[:, :-1],
                local_buffer_qvalues[:, :-1],
                new_local_qvalues[:, :-1],
                discount_factor,
                code_size,
            )

            # this approach counts through all environments and local memory buffer continuously
            # with no differentiation between those two channels
            to_send = [
                *zip(local_buffer_transitions[:, :-1].flatten(), priorities.flatten())
            ]

            logger.debug("Put data in actor_io_queue")
            actor_io_queue.put(to_send)
            if verbosity:
                sent_data_chunks += buffer_idx
                tensorboard.add_scalar(
                    "actor/actions", sent_data_chunks, tensorboard_step
                )
                tensorboard_step += 1

            buffer_idx = 0

        # determine episodes which are to be deemed terminal
        too_many_steps = steps_per_episode > size_action_history
        if np.any(terminals) or np.any(too_many_steps):
            # find terminal envs
            indices = np.argwhere(np.logical_or(terminals, too_many_steps)).flatten()

            reset_states = environments.reset_terminal_environments(indices=indices)
            next_states[indices] = reset_states[indices]
            steps_per_episode[indices] = 0

        # update states for next iteration
        states = next_states

        if time() - heart > heartbeat_interval:
            heart = time()
            logger.debug("It's alive, can you feel it?")<|MERGE_RESOLUTION|>--- conflicted
+++ resolved
@@ -11,13 +11,9 @@
 from torch.utils.tensorboard import SummaryWriter
 from torch.nn.utils import vector_to_parameters
 from environment_set import EnvironmentSet
-<<<<<<< HEAD
 from model_util import choose_model, extend_model_config, load_model
-from util import select_actions
-=======
-from model_util import choose_model, extend_model_config
 from util import compute_priorities, select_actions
->>>>>>> d92d8129
+
 from surface_rl_decoder.surface_code import SurfaceCode
 
 # pylint: disable=too-many-statements,too-many-locals
@@ -72,12 +68,10 @@
     benchmarking = args["benchmarking"]
     num_actions_per_qubit = args["num_actions_per_qubit"]
     epsilon = args["epsilon"]
-<<<<<<< HEAD
     load_model_flag = args["load_model"]
     old_model_path = args["old_model_path"]
-=======
     discount_factor = args["discount_factor"]
->>>>>>> d92d8129
+
 
     logger.info("Fire up all the environments!")
 
