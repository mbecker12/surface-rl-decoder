--- conflicted
+++ resolved
@@ -73,10 +73,7 @@
 
     indices = data[2]
 
-<<<<<<< HEAD
     # pylint: disable=bare-except
-=======
->>>>>>> d1cc6689
     try:
         list_state, list_action, list_reward, list_next_state, list_terminal = zip(
             *batch
