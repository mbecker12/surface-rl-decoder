"""
Utility functions for the learner process
"""
from typing import List, Tuple
import numpy as np
import torch
from torch import from_numpy
from distributed.util import action_to_q_value_index


def data_to_batch(
    data: Tuple, device: torch.device
) -> Tuple[List, List, List, List, List, List, List]:
    """
    Transform the data received from the io-learner-queue to data forms
    that can be processed by the agent.
    The data will be stacked in batches, transformed to torch tensors
    and moved to the device.

    Parameters
    ==========
    data: (Tuple) consisting of
        (
            transition batches,
            memory weights [for prioritized experience replay],
            indices [for prioritized experience replay]
        )
    device: torch device

    Returns
    =======
    batch_state: tensor of shape (batch_size, stack_depth, state_size, state_size)
        batch of starting syndrome states
    batch_actions: tensor of (batch_size, 3), containing (x-coordinate, y-coordinate, operator)
        batch of actions to perform on the whole stack
    batch_reward: tensor of size (batch_size) [or (batch_size, 1)], dtype float
        batch of rewards for the chosen actions
    batch_next_state: tensor of shape (batch_size, stack_depth, state_size, state_size)
        batch of resulting syndrome states
    batch_terminal: tensor of size (batch_size) [or (batch_size, 1)], dtype bool,
        batch of terminal flags for each transition
    memory_weights: values of memory weights to alter the loss value for backpropagation
    indices: indices of transitions in memory replay
    """

    def to_network_input(batch):
        batch_input = np.stack(batch, axis=0)
        tensor = from_numpy(batch_input)
        tensor = tensor.type("torch.Tensor")
        return tensor.to(device)

    # indices:
    # [batch][state, action, reward, next_state, terminal]
    batch = data[0]
    # the following is only meaningful in prioritized experience replay
    memory_weights = data[1]
    if memory_weights is not None:
        memory_weights = torch.tensor(memory_weights, dtype=torch.float32)
        memory_weights = memory_weights.view(-1, 1)

    indices = data[2]

    list_state, list_action, list_reward, list_next_state, list_terminal = zip(*batch)

    batch_state = to_network_input(list_state)
    batch_next_state = to_network_input(list_next_state)

    batch_action = torch.tensor(list_action, dtype=torch.int64, device=device)
    batch_terminal = from_numpy(np.array(list_terminal)).to(device)
    batch_reward = from_numpy(np.array(list_reward)).type("torch.Tensor").to(device)

    return (
        batch_state,
        batch_action,
        batch_reward,
        batch_next_state,
        batch_terminal,
        memory_weights,
        indices,
    )


# pylint: disable=too-many-locals, too-many-statements
def perform_q_learning_step(
    policy_net,
    target_net,
    device,
    criterion,
    optimizer,
    data,
    code_size,
    batch_size,
    discount_factor,
    logger=None,
    verbosity=0,
):
    """
    Perform the actual stochastic gradient descent step.
    Make use of a frozen target network to stabilize training.

    Parameters
    ==========
    policy_net: online network to peform the actual training step on
    target_net: offline network with frozen parameters,
        serves as the target Q value term in the Bellman equation.
    device: torch devic
    criterion: loss function
    optimizer: optimizer for training
    data: (Tuple) data received io-learner-queue
    code_size: code distance, number of qubits in one row/column
    batch_size: number of different states in a batch
    discount_factor: γ-factor in reinforcement learning

    Returns
    =======
    indices: indices for (prioritized) memory replay objects
    priorities: priorities for (prioritized) memory replay objects
    """
    (
        batch_state,
        batch_actions,
        batch_reward,
        batch_next_state,
        batch_terminal,
        weights,
        indices,
    ) = data_to_batch(data, device)

    batch_action_indices = torch.tensor(
        [
            action_to_q_value_index(batch_actions[i], code_size)
            for i in range(batch_size)
        ]
    ).view(-1, 1)
    batch_action_indices = batch_action_indices.to(device)

    policy_net.train()
    target_net.eval()

    # compute policy net output
    policy_output = policy_net(batch_state)
    assert policy_output.shape == (
        batch_size,
        3 * code_size * code_size + 1,
    ), policy_output.shape
    policy_output_gathered = policy_output.gather(1, batch_action_indices)

    # compute target network output
    _target_output = target_net(batch_next_state)
    target_output = _target_output.max(1)[0].detach()

    # compute loss and update replay memory
    expected_q_values = (
        target_output * (~batch_terminal).type(torch.float32) * discount_factor
    )

    target_q_values = expected_q_values * batch_reward
    target_q_values = target_q_values.view(-1, 1)

<<<<<<< HEAD
    assert target_q_value.shape == policy_output_gathered.shape, target_q_value.shape

    target_q_value = target_q_value.clamp(-100, 100)
    loss = criterion(target_q_value, policy_output_gathered)
=======
    target_q_values = target_q_values.clamp(-100, 100)

    loss = criterion(target_q_values, policy_output)
>>>>>>> d92d8129
    optimizer.zero_grad()

    # only used for prioritized experience replay
    if weights is not None:
        loss = weights * loss

    # Compute priorities
    priorities = np.absolute(loss.cpu().detach().numpy())

    loss = loss.mean()

    # backpropagate
    loss.backward()
    optimizer.step()

    if verbosity > 9:
        logger.info(f"{policy_net.parameters()=}")

    return indices, priorities<|MERGE_RESOLUTION|>--- conflicted
+++ resolved
@@ -156,17 +156,12 @@
 
     target_q_values = expected_q_values * batch_reward
     target_q_values = target_q_values.view(-1, 1)
-
-<<<<<<< HEAD
-    assert target_q_value.shape == policy_output_gathered.shape, target_q_value.shape
-
-    target_q_value = target_q_value.clamp(-100, 100)
-    loss = criterion(target_q_value, policy_output_gathered)
-=======
     target_q_values = target_q_values.clamp(-100, 100)
 
-    loss = criterion(target_q_values, policy_output)
->>>>>>> d92d8129
+    assert target_q_values.shape == policy_output_gathered.shape, target_q_value.shape
+
+    loss = criterion(target_q_values, policy_output_gathered)
+
     optimizer.zero_grad()
 
     # only used for prioritized experience replay
