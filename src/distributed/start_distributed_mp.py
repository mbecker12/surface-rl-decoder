--- conflicted
+++ resolved
@@ -156,12 +156,10 @@
         "model_name": model_name,
         "model_config": model_config,
         "epsilon": epsilon,
-<<<<<<< HEAD
         "load_model": actor_load_model,
         "old_model_path": old_model_path,
-=======
         "discount_factor": discount_factor,
->>>>>>> d92d8129
+
     }
 
     learner_args = {
