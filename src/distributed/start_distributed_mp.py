"""
Main module to start the distributed multiprocessing setup
for reinforcement learning.
"""
import os
import json
import traceback
from copy import deepcopy
import logging
import multiprocessing as mp
import yaml
from iniparser import Config
from torch.utils.tensorboard import SummaryWriter
from distributed.actor import actor
from distributed.learner import learner
from distributed.io import io_replay_memory
from distributed.model_util import save_metadata
from distributed.mp_util import configure_processes

logging.basicConfig(level=logging.INFO)
logger = logging.getLogger("main")
logger.setLevel(logging.INFO)

# pylint: disable=too-many-locals, too-many-statements
def start_mp():
    """
    Start the actual sub processes.
    This will read in the configuration from available .ini files.
    Expect to find files containing the following sections:
        config
            env
            actor
            replay_memory
            learner

    The available configuration will determine the settings
    of the different subprocesses:
        replay memory
        actor (multiple)
        learner

    The communication between these processes is handled by
    Queue objects from the multiprocessing library.
    """
<<<<<<< HEAD
    (
        actor_args,
        mem_args,
        learner_args,
        env_args,
        global_config,
        queues,
    ) = configure_processes(rl_type="q")
    summary_path = env_args["summary_path"]
    summary_date = env_args["summary_date"]
    summary_run_info = env_args["summary_run_info"]
    code_size = env_args["code_size"]

    num_cuda_actors = env_args["num_cuda_actors"]
    num_actors = env_args["num_actors"]

    actor_io_queues = queues["actor_io_queues"]
    learner_actor_queues = queues["learner_actor_queues"]

    save_model_path = env_args["save_model_path"]
    model_name = env_args["model_name"]
    model_config = env_args["model_config"]
    learner_device = env_args["learner_device"]
=======

    # take care of all the configuration
    cfg = Config()
    cfg.scan(".", True).read()
    global_config = cfg.config_rendered.get("config")

    logger.info(
        "\nQEC Config: \n\n" f"{yaml.dump(global_config, default_flow_style=False)}"
    )

    actor_config = global_config.get("actor")
    memory_config = global_config.get("replay_memory")
    learner_config = global_config.get("learner")

    general_config = global_config.get("general")
    summary_path = general_config.get("summary_path", "runs")
    summary_date = general_config.get("summary_date", "test3")
    summary_run_info = general_config.get("summary_run_info", "run_info")

    # set up surface code environment configuration
    env_config = global_config.get("env")

    size_action_history = int(env_config.get("max_actions", "256"))
    code_size = int(env_config["size"])
    syndrome_size = code_size + 1
    stack_depth = int(env_config["stack_depth"])

    # set up actor configuration
    num_cuda_actors = int(actor_config["num_cuda"])
    num_cpu_actors = int(actor_config["num_cpu"])
    num_actors = num_cuda_actors + num_cpu_actors
    num_environments = int(actor_config["num_environments"])
    size_local_memory_buffer = int(actor_config.get("size_local_memory_buffer"))
    actor_verbosity = int(actor_config["verbosity"])
    actor_benchmarking = int(actor_config["benchmarking"])
    epsilon = float(actor_config["epsilon"])
    actor_load_model = int(actor_config["load_model"])
    num_actions_per_qubit = 3
    discount_intermediate_reward = float(
        actor_config.get("discount_intermediate_reward", 0.75)
    )
    min_value_factor_intermediate_reward = float(
        actor_config.get("min_value_intermediate_reward", 0.0)
    )
    decay_factor_intermediate_reward = float(
        actor_config.get("decay_factor_intermediate_reward", 1.0)
    )
    decay_factor_epsilon = float(actor_config.get("decay_factor_epsilon", 1.0))
    min_value_factor_epsilon = float(actor_config.get("min_value_factor_epsilon", 0.0))
    n_goals = int(actor_config.get("n_goals", 10))

    # set up replay memory configuration
    replay_memory_size = int(memory_config["size"])
    replay_size_before_sampling = int(memory_config["replay_size_before_sampling"])
    replay_memory_verbosity = int(memory_config["verbosity"])
    replay_memory_benchmarking = int(memory_config["benchmarking"])
    replay_memory_type = memory_config["memory_type"]
    replay_memory_alpha = float(memory_config["alpha"])
    replay_memory_beta = float(memory_config["beta"])
    replay_memory_decay_beta = float(memory_config.get("decay_beta", 1.0))
    nvidia_log_frequency = int(memory_config.get("nvidia_log_frequency", 100))

    # set up learner configuration
    learner_verbosity = int(learner_config["verbosity"])
    learner_benchmarking = int(learner_config["benchmarking"])
    learner_max_time_h = float(learner_config["max_time_h"])
    learner_max_time_minutes = float(learner_config.get("max_time_minutes", 0.0))
    learning_rate = float(learner_config["learning_rate"])
    learner_device = learner_config["device"]
    batch_size = int(learner_config["batch_size"])
    target_update_steps = int(learner_config["target_update_steps"])
    discount_factor = float(learner_config["discount_factor"])
    eval_frequency = int(learner_config["eval_frequency"])
    max_timesteps = int(learner_config["max_timesteps"])
    learner_epsilon = float(learner_config["learner_epsilon"])
    learner_eval_p_errors = [0.005, 0.01, 0.02]
    learner_eval_p_msmt = [0.005, 0.01, 0.02]
    learner_load_model = int(learner_config["load_model"])
    old_model_path = learner_config["load_model_path"]
    save_model_path = learner_config["save_model_path"]

    # initialize communication queues
    logger.info("Initialize queues")
    actor_io_queues = [None] * num_actors
    learner_actor_queues = [None] * num_actors
    for i in range(num_actors):
        actor_io_queues[i] = mp.Queue()
        learner_actor_queues[i] = mp.Queue()
    # actor_io_queue = mp.Queue()
    learner_io_queue = mp.Queue()
    io_learner_queue = mp.Queue()

    model_name = learner_config["model_name"]
    model_config_location = learner_config["model_config_location"]
    model_config_file = learner_config["model_config_file"]
    model_config_file_path = os.path.join(model_config_location, model_config_file)

    # load json with potantially multiple model definitions
    with open(model_config_file_path) as json_file:
        model_config = json.load(json_file)

    # select the specification of the right model from the json
    model_config = model_config[model_name]

    # configure processes
    mem_args = {
        "actor_io_queues": actor_io_queues,
        "learner_io_queue": learner_io_queue,
        "io_learner_queue": io_learner_queue,
        "replay_memory_size": replay_memory_size,
        "replay_size_before_sampling": replay_size_before_sampling,
        "batch_size": batch_size,
        "stack_depth": stack_depth,
        "syndrome_size": syndrome_size,
        "verbosity": replay_memory_verbosity,
        "benchmarking": replay_memory_benchmarking,
        "summary_path": summary_path,
        "summary_date": summary_date,
        "replay_memory_type": replay_memory_type,
        "replay_memory_alpha": replay_memory_alpha,
        "replay_memory_beta": replay_memory_beta,
        "replay_memory_decay_beta": replay_memory_decay_beta,
        "nvidia_log_frequency": nvidia_log_frequency,
    }

    actor_args = {
        "num_environments": num_environments,
        "size_action_history": size_action_history,
        "size_local_memory_buffer": size_local_memory_buffer,
        "num_actions_per_qubit": num_actions_per_qubit,
        "verbosity": actor_verbosity,
        "benchmarking": actor_benchmarking,
        "summary_path": summary_path,
        "summary_date": summary_date,
        "model_name": model_name,
        "model_config": model_config,
        "epsilon": epsilon,
        "load_model": actor_load_model,
        "old_model_path": old_model_path,
        "discount_factor": discount_factor,
        "discount_intermediate_reward": discount_intermediate_reward,
        "min_value_factor_intermediate_reward": min_value_factor_intermediate_reward,
        "decay_factor_intermediate_reward": decay_factor_intermediate_reward,
        "decay_factor_epsilon": decay_factor_epsilon,
        "min_value_factor_epsilon": min_value_factor_epsilon,
        "n_goals": n_goals,
    }

    learner_args = {
        "syndrome_size": syndrome_size,
        "stack_depth": stack_depth,
        "learner_io_queue": learner_io_queue,
        "io_learner_queue": io_learner_queue,
        "learner_actor_queues": learner_actor_queues,
        "verbosity": learner_verbosity,
        "benchmarking": learner_benchmarking,
        "summary_path": summary_path,
        "summary_date": summary_date,
        "max_time": learner_max_time_h,
        "max_time_minutes": learner_max_time_minutes,
        "learning_rate": learning_rate,
        "device": learner_device,
        "target_update_steps": target_update_steps,
        "discount_factor": discount_factor,
        "batch_size": batch_size,
        "eval_frequency": eval_frequency,
        "learner_eval_p_error": learner_eval_p_errors,
        "learner_eval_p_msmt": learner_eval_p_msmt,
        "timesteps": max_timesteps,
        "model_name": model_name,
        "model_config": model_config,
        "learner_epsilon": learner_epsilon,
        "load_model": learner_load_model,
        "old_model_path": old_model_path,
        "save_model_path": save_model_path,
    }
>>>>>>> 68215685

    # set up tensorboard for monitoring
    tensorboard = SummaryWriter(
        os.path.join(summary_path, str(code_size), summary_date, summary_run_info)
    )
    tensorboard_string = "global config: " + str(global_config) + "\n"
    tensorboard.add_text("run_info/hyper_parameters", tensorboard_string)
    tensorboard.close()

    # # start processes

    # prepare the replay memory process
    io_process = mp.Process(target=io_replay_memory, args=(mem_args,))

    # prepare and start multiple actor processes
    actor_process = []
    for i in range(num_actors):
        if i < num_cuda_actors:
            actor_args["device"] = "cuda"
        else:
            actor_args["device"] = "cpu"

        actor_args["actor_io_queue"] = actor_io_queues[i]
        actor_args["learner_actor_queue"] = learner_actor_queues[i]
        actor_args["id"] = i
        actor_process.append(mp.Process(target=actor, args=(actor_args,)))
        logger.info(f"Spawn actor process {i} on device {actor_args['device']}")
        actor_process[i].start()

    # spawn replay memory process
    logger.info("Spawn io process")
    io_process.start()

    # spawn learner process
    logger.info(f"Start learner on device {learner_device}")
    try:
        learner(learner_args)
    # pylint: disable=broad-except
    except Exception as err:
        print(err)
        error_traceback = traceback.format_exc()
        logger.error("An error occurred!")
        logger.error(error_traceback)
        # log the actual error to the tensorboard
        tensorboard = SummaryWriter(
            os.path.join(summary_path, str(code_size), summary_date, summary_run_info)
        )
        tensorboard.add_text("run_info/error_message", error_traceback)

        tensorboard.close()

    save_model_path_date_meta = os.path.join(
        save_model_path,
        str(code_size),
        summary_date,
        f"{model_name}_{code_size}_meta.yaml",
    )

    logger.info("Saving Metadata")
    metadata = {}
    metadata["global"] = deepcopy(global_config)
    metadata["network"] = deepcopy(model_config)
    metadata["network"]["name"] = model_name
    save_metadata(metadata, save_model_path_date_meta)

    logger.info("Training Done!")
    for i in range(num_actors):
        actor_process[i].terminate()
    io_process.terminate()


if __name__ == "__main__":
    mp.set_start_method("spawn", force=True)
    start_mp()<|MERGE_RESOLUTION|>--- conflicted
+++ resolved
@@ -42,7 +42,6 @@
     The communication between these processes is handled by
     Queue objects from the multiprocessing library.
     """
-<<<<<<< HEAD
     (
         actor_args,
         mem_args,
@@ -66,184 +65,7 @@
     model_name = env_args["model_name"]
     model_config = env_args["model_config"]
     learner_device = env_args["learner_device"]
-=======
 
-    # take care of all the configuration
-    cfg = Config()
-    cfg.scan(".", True).read()
-    global_config = cfg.config_rendered.get("config")
-
-    logger.info(
-        "\nQEC Config: \n\n" f"{yaml.dump(global_config, default_flow_style=False)}"
-    )
-
-    actor_config = global_config.get("actor")
-    memory_config = global_config.get("replay_memory")
-    learner_config = global_config.get("learner")
-
-    general_config = global_config.get("general")
-    summary_path = general_config.get("summary_path", "runs")
-    summary_date = general_config.get("summary_date", "test3")
-    summary_run_info = general_config.get("summary_run_info", "run_info")
-
-    # set up surface code environment configuration
-    env_config = global_config.get("env")
-
-    size_action_history = int(env_config.get("max_actions", "256"))
-    code_size = int(env_config["size"])
-    syndrome_size = code_size + 1
-    stack_depth = int(env_config["stack_depth"])
-
-    # set up actor configuration
-    num_cuda_actors = int(actor_config["num_cuda"])
-    num_cpu_actors = int(actor_config["num_cpu"])
-    num_actors = num_cuda_actors + num_cpu_actors
-    num_environments = int(actor_config["num_environments"])
-    size_local_memory_buffer = int(actor_config.get("size_local_memory_buffer"))
-    actor_verbosity = int(actor_config["verbosity"])
-    actor_benchmarking = int(actor_config["benchmarking"])
-    epsilon = float(actor_config["epsilon"])
-    actor_load_model = int(actor_config["load_model"])
-    num_actions_per_qubit = 3
-    discount_intermediate_reward = float(
-        actor_config.get("discount_intermediate_reward", 0.75)
-    )
-    min_value_factor_intermediate_reward = float(
-        actor_config.get("min_value_intermediate_reward", 0.0)
-    )
-    decay_factor_intermediate_reward = float(
-        actor_config.get("decay_factor_intermediate_reward", 1.0)
-    )
-    decay_factor_epsilon = float(actor_config.get("decay_factor_epsilon", 1.0))
-    min_value_factor_epsilon = float(actor_config.get("min_value_factor_epsilon", 0.0))
-    n_goals = int(actor_config.get("n_goals", 10))
-
-    # set up replay memory configuration
-    replay_memory_size = int(memory_config["size"])
-    replay_size_before_sampling = int(memory_config["replay_size_before_sampling"])
-    replay_memory_verbosity = int(memory_config["verbosity"])
-    replay_memory_benchmarking = int(memory_config["benchmarking"])
-    replay_memory_type = memory_config["memory_type"]
-    replay_memory_alpha = float(memory_config["alpha"])
-    replay_memory_beta = float(memory_config["beta"])
-    replay_memory_decay_beta = float(memory_config.get("decay_beta", 1.0))
-    nvidia_log_frequency = int(memory_config.get("nvidia_log_frequency", 100))
-
-    # set up learner configuration
-    learner_verbosity = int(learner_config["verbosity"])
-    learner_benchmarking = int(learner_config["benchmarking"])
-    learner_max_time_h = float(learner_config["max_time_h"])
-    learner_max_time_minutes = float(learner_config.get("max_time_minutes", 0.0))
-    learning_rate = float(learner_config["learning_rate"])
-    learner_device = learner_config["device"]
-    batch_size = int(learner_config["batch_size"])
-    target_update_steps = int(learner_config["target_update_steps"])
-    discount_factor = float(learner_config["discount_factor"])
-    eval_frequency = int(learner_config["eval_frequency"])
-    max_timesteps = int(learner_config["max_timesteps"])
-    learner_epsilon = float(learner_config["learner_epsilon"])
-    learner_eval_p_errors = [0.005, 0.01, 0.02]
-    learner_eval_p_msmt = [0.005, 0.01, 0.02]
-    learner_load_model = int(learner_config["load_model"])
-    old_model_path = learner_config["load_model_path"]
-    save_model_path = learner_config["save_model_path"]
-
-    # initialize communication queues
-    logger.info("Initialize queues")
-    actor_io_queues = [None] * num_actors
-    learner_actor_queues = [None] * num_actors
-    for i in range(num_actors):
-        actor_io_queues[i] = mp.Queue()
-        learner_actor_queues[i] = mp.Queue()
-    # actor_io_queue = mp.Queue()
-    learner_io_queue = mp.Queue()
-    io_learner_queue = mp.Queue()
-
-    model_name = learner_config["model_name"]
-    model_config_location = learner_config["model_config_location"]
-    model_config_file = learner_config["model_config_file"]
-    model_config_file_path = os.path.join(model_config_location, model_config_file)
-
-    # load json with potantially multiple model definitions
-    with open(model_config_file_path) as json_file:
-        model_config = json.load(json_file)
-
-    # select the specification of the right model from the json
-    model_config = model_config[model_name]
-
-    # configure processes
-    mem_args = {
-        "actor_io_queues": actor_io_queues,
-        "learner_io_queue": learner_io_queue,
-        "io_learner_queue": io_learner_queue,
-        "replay_memory_size": replay_memory_size,
-        "replay_size_before_sampling": replay_size_before_sampling,
-        "batch_size": batch_size,
-        "stack_depth": stack_depth,
-        "syndrome_size": syndrome_size,
-        "verbosity": replay_memory_verbosity,
-        "benchmarking": replay_memory_benchmarking,
-        "summary_path": summary_path,
-        "summary_date": summary_date,
-        "replay_memory_type": replay_memory_type,
-        "replay_memory_alpha": replay_memory_alpha,
-        "replay_memory_beta": replay_memory_beta,
-        "replay_memory_decay_beta": replay_memory_decay_beta,
-        "nvidia_log_frequency": nvidia_log_frequency,
-    }
-
-    actor_args = {
-        "num_environments": num_environments,
-        "size_action_history": size_action_history,
-        "size_local_memory_buffer": size_local_memory_buffer,
-        "num_actions_per_qubit": num_actions_per_qubit,
-        "verbosity": actor_verbosity,
-        "benchmarking": actor_benchmarking,
-        "summary_path": summary_path,
-        "summary_date": summary_date,
-        "model_name": model_name,
-        "model_config": model_config,
-        "epsilon": epsilon,
-        "load_model": actor_load_model,
-        "old_model_path": old_model_path,
-        "discount_factor": discount_factor,
-        "discount_intermediate_reward": discount_intermediate_reward,
-        "min_value_factor_intermediate_reward": min_value_factor_intermediate_reward,
-        "decay_factor_intermediate_reward": decay_factor_intermediate_reward,
-        "decay_factor_epsilon": decay_factor_epsilon,
-        "min_value_factor_epsilon": min_value_factor_epsilon,
-        "n_goals": n_goals,
-    }
-
-    learner_args = {
-        "syndrome_size": syndrome_size,
-        "stack_depth": stack_depth,
-        "learner_io_queue": learner_io_queue,
-        "io_learner_queue": io_learner_queue,
-        "learner_actor_queues": learner_actor_queues,
-        "verbosity": learner_verbosity,
-        "benchmarking": learner_benchmarking,
-        "summary_path": summary_path,
-        "summary_date": summary_date,
-        "max_time": learner_max_time_h,
-        "max_time_minutes": learner_max_time_minutes,
-        "learning_rate": learning_rate,
-        "device": learner_device,
-        "target_update_steps": target_update_steps,
-        "discount_factor": discount_factor,
-        "batch_size": batch_size,
-        "eval_frequency": eval_frequency,
-        "learner_eval_p_error": learner_eval_p_errors,
-        "learner_eval_p_msmt": learner_eval_p_msmt,
-        "timesteps": max_timesteps,
-        "model_name": model_name,
-        "model_config": model_config,
-        "learner_epsilon": learner_epsilon,
-        "load_model": learner_load_model,
-        "old_model_path": old_model_path,
-        "save_model_path": save_model_path,
-    }
->>>>>>> 68215685
 
     # set up tensorboard for monitoring
     tensorboard = SummaryWriter(
