--- conflicted
+++ resolved
@@ -21,19 +21,7 @@
 from distributed.prioritized_replay_memory import PrioritizedReplayMemory
 from distributed.util import anneal_factor, time_ms
 from surface_rl_decoder.surface_code_util import TERMINAL_ACTION
-<<<<<<< HEAD
-=======
-from torch.utils.tensorboard import SummaryWriter
-import nvgpu
-import matplotlib.pyplot as plt
-
-from util import anneal_factor
-
-logging.basicConfig(level=logging.INFO)
-logger = logging.getLogger("io")
-logger.setLevel(logging.INFO)
-
->>>>>>> 29ffbe8f
+
 
 # pylint: disable=too-many-locals, too-many-statements, too-many-branches
 def io_replay_memory(args):
@@ -126,17 +114,11 @@
     transitions_total = 0
 
     stop_watch = time()
-<<<<<<< HEAD
     performance_start = time()
     nvidia_log_time = time()
     try:
         nvgpu.gpu_info()
-=======
-
-    nvidia_log_time = time()
-    try:
-        gpu_info = nvgpu.gpu_info()
->>>>>>> 29ffbe8f
+
         gpu_available = True
     except FileNotFoundError as _:
         gpu_available = False
@@ -224,7 +206,6 @@
                         tensorboard, current_time, performance_start, current_time_ms
                     )
 
-<<<<<<< HEAD
                 # log data churning
                 transitions_total += count_transition_received
                 consumption_total += count_consumption_outgoing
@@ -238,53 +219,13 @@
                     current_time,
                     performance_start,
                     current_time_ms,
-=======
-            if verbosity >= 1:
-                if gpu_available and nvidia_log_time > nvidia_log_frequency:
-                    nvidia_log_time = time()
-                    gpu_info = nvgpu.gpu_info()
-                    for i in gpu_info:
-                        gpu_info = "{} {}".format(i["type"], i["index"])
-                        mem_total = i["mem_total"]
-                        mem_used = i["mem_used"]
-                        tensorboard.add_scalars(
-                            gpu_info, {"mem_total": mem_total, "mem_used": mem_used}
-                        )
-
-            if verbosity:
-                transitions_total += count_transition_received
-                consumption_total += count_consumption_outgoing
-
-                current_time = time()
-                tensorboard.add_scalars(
-                    "data/total",
-                    {
-                        "total batch consumption outgoing": consumption_total,
-                        "total # received transitions": transitions_total,
-                    },
-                    tensorboard_step,
-                )
-                tensorboard.add_scalars(
-                    "data/speed",
-                    {
-                        "batch consumption rate of outgoing transitions": count_consumption_outgoing
-                        / (current_time - stop_watch),
-                        "received transitions rate": count_transition_received
-                        / (current_time - stop_watch),
-                    },
-                    tensorboard_step,
->>>>>>> 29ffbe8f
+
                 )
 
                 count_transition_received = 0
                 count_consumption_outgoing = 0
-<<<<<<< HEAD
                 stop_watch = time()
         # end while; actor_io_queue
-=======
-                tensorboard_step += 1
-                stop_watch = time()
->>>>>>> 29ffbe8f
 
         # if the replay memory is sufficiently filled, trigger the actual learning
         if (
@@ -312,7 +253,6 @@
                 batch_size, annealed_beta, tensorboard=tensorboard, verbosity=verbosity
             )
 
-<<<<<<< HEAD
             current_time_ms = time_ms()
             if verbosity >= 2:
                 tensorboard.add_scalars(
@@ -335,8 +275,6 @@
                             walltime=current_time_ms,
                         )
 
-=======
->>>>>>> 29ffbe8f
             assert len(transitions) == batch_size
             data = (transitions, memory_weights, indices)
             logger.debug(f"{io_learner_queue.qsize()=}")
@@ -363,7 +301,6 @@
                 # Update priorities
                 logger.debug("received message 'priorities' from learner")
                 indices, priorities = item
-<<<<<<< HEAD
                 prio_update_start = time()
                 replay_memory.priority_update(indices, priorities)
                 if benchmarking:
@@ -371,9 +308,7 @@
                     logger.debug(
                         f"Time to update priorities: {prio_update_stop - prio_update_start} s."
                     )
-=======
-                replay_memory.priority_update(indices, priorities)
->>>>>>> 29ffbe8f
+
             elif msg == "terminate":
                 logger.info("received message 'terminate' from learner")
                 tensorboard.close()
