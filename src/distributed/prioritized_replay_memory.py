--- conflicted
+++ resolved
@@ -5,11 +5,7 @@
 high-loss events to be sampled so that the model
 can exncounter more events which it can learn a lot from.
 """
-<<<<<<< HEAD
 from time import time
-=======
-import traceback
->>>>>>> 29ffbe8f
 import random
 from collections import namedtuple
 import numpy as np
@@ -97,39 +93,26 @@
             rand = random.random()
             try:
                 data, priority, index = self.tree.find(rand)
-<<<<<<< HEAD
                 priorities[i] = priority
-=======
-                priorities.append(priority)
->>>>>>> 29ffbe8f
+
 
                 _weight = (
                     (1.0 / self.memory_size / priority) ** beta
                     if priority > 1e-16
                     else 0.0
                 )
-<<<<<<< HEAD
                 weights[i] = _weight
                 indices[i] = index
-=======
-                weights.append(_weight)
-                indices.append(index)
->>>>>>> 29ffbe8f
                 out.append(data)
                 self.priority_update([index], [0])  # To avoid duplicating
             except AssertionError as _:
                 print(
-<<<<<<< HEAD
                     "Caught AssertionError while trying to sample from replay memory. "
                     "Skipping to new sample."
-=======
-                    "Caught AssertionError while trying to sample from replay memory. Skipping to new sample."
->>>>>>> 29ffbe8f
                 )
                 continue
             else:
                 i += 1
-<<<<<<< HEAD
 
         if tensorboard is not None:
             if verbosity >= 4:
@@ -153,25 +136,12 @@
         self.priority_update(indices, priorities)  # Revert priorities
 
         weights_max = np.max(weights)
-=======
 
-        self.priority_update(indices, priorities)  # Revert priorities
-
-        weights_max = max(weights)
-        weights_max_inv = float(1.0 / weights_max)
-
->>>>>>> 29ffbe8f
         if weights_max == 0:
             weights = np.zeros(batch_size, dtype=np.float64)
         else:
-<<<<<<< HEAD
             weights_max_inv = np.float64(1.0 / weights_max)
             weights = weights * weights_max_inv
-=======
-            weights = [
-                float(i * weights_max_inv) for i in weights
-            ]  # Normalize for stability
->>>>>>> 29ffbe8f
 
         return out, weights, indices, priorities
 
