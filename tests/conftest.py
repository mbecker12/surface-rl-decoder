# -*- coding: utf-8 -*-
"""
    Dummy conftest.py for surface_rl_decoder.

    If you don't know what this is for, just leave it empty.
    Read more about conftest.py under:
    - https://docs.pytest.org/en/stable/fixture.html
    - https://docs.pytest.org/en/stable/writing_plugins.html
"""
import os
import pytest
import numpy as np
from src.surface_rl_decoder.surface_code import SurfaceCode
<<<<<<< HEAD
from src.distributed.environment_set import EnvironmentSet
=======
>>>>>>> 34a1e48d


@pytest.fixture
def sc():
    return SurfaceCode()


@pytest.fixture
def qbs():
    return np.zeros(shape=(8, 5, 5), dtype=np.uint8)


@pytest.fixture
def configure_env():
    def configure_env_inner():
        original_depth = os.environ.get("CONFIG_ENV_STACK_DEPTH", "4")
        os.environ["CONFIG_ENV_STACK_DEPTH"] = "4"
        original_size = os.environ.get("CONFIG_ENV_SIZE", "5")
        os.environ["CONFIG_ENV_SIZE"] = "5"
        original_error_channel = os.environ.get("CONFIG_ENV_ERROR_CHANNEL", "x")
        os.environ["CONFIG_ENV_ERROR_CHANNEL"] = "x"

        return original_depth, original_size, original_error_channel

    return configure_env_inner


@pytest.fixture
def restore_env():
    def restore_env_inner(original_depth, original_size, original_error_channel):
        os.environ["CONFIG_ENV_STACK_DEPTH"] = original_depth
        os.environ["CONFIG_ENV_SIZE"] = original_size
        os.environ["CONFIG_ENV_ERROR_CHANNEL"] = original_error_channel

    return restore_env_inner


@pytest.fixture
def seed_surface_code():
    def seed_sc(surface_code, seed, p_error, p_msmt, error_channel):
        np.random.seed(seed)
        surface_code.p_error = p_error
        surface_code.p_msmt = p_msmt
        surface_code.reset(error_channel=error_channel)
        return surface_code

<<<<<<< HEAD
    return seed_sc


@pytest.fixture
def env_set():
    return EnvironmentSet(SurfaceCode(), 5)
=======
    return seed_sc
>>>>>>> 34a1e48d
<|MERGE_RESOLUTION|>--- conflicted
+++ resolved
@@ -11,10 +11,7 @@
 import pytest
 import numpy as np
 from src.surface_rl_decoder.surface_code import SurfaceCode
-<<<<<<< HEAD
 from src.distributed.environment_set import EnvironmentSet
-=======
->>>>>>> 34a1e48d
 
 
 @pytest.fixture
@@ -61,13 +58,8 @@
         surface_code.reset(error_channel=error_channel)
         return surface_code
 
-<<<<<<< HEAD
     return seed_sc
-
 
 @pytest.fixture
 def env_set():
-    return EnvironmentSet(SurfaceCode(), 5)
-=======
-    return seed_sc
->>>>>>> 34a1e48d
+    return EnvironmentSet(SurfaceCode(), 5)